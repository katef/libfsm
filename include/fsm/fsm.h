/*
 * Copyright 2008-2017 Katherine Flavel
 *
 * See LICENCE for the full copyright terms.
 */

#ifndef FSM_H
#define FSM_H

/*
 * TODO: This API needs quite some refactoring. Mostly we ought to operate
 * in-place, else the user would only free() everything. Having an explicit
 * clone interface leaves the option for duplicating, if they wish. However be
 * careful about leaving things in an indeterminate state; everything ought to
 * be atomic.
 */

struct fsm;
struct fsm_options;
struct path; /* XXX */
struct fsm_capture;
struct fsm_combine_info;

/*
 * States in libfsm are referred to by a 0-based numeric index.
 * This is an unsigned integer type - exactly which type is
 * supposed to be private, and may be changed.
 */
typedef unsigned int fsm_state_t;

/* FSMs can have an opaque numeric identifier associated with
 * their end states. These can be used to determine which of the
 * original FSM(s) matched when executing a combined FSM. */
typedef unsigned int fsm_end_id_t;

#define FSM_END_ID_MAX UINT_MAX

/* struct used to return a collection of end IDs. */
struct fsm_end_ids {
	unsigned count;
	fsm_end_id_t ids[1];
};

/*
 * Create a new FSM. This is to be freed with fsm_free(). A structure allocated
 * from fsm_new() is expected to be passed as the "fsm" argument to the
 * functions in this API.
 *
 * An options pointer may be passed for control over various details of
 * FSM construction and output. This may be NULL, in which case default
 * options are used.
 * When non-NULL, the storage pointed to must remain extant until fsm_free().
 *
 * Returns NULL on error; see errno.
 * TODO: perhaps automatically create a start state, and never have an empty FSM
 * TODO: also fsm_parse should create an FSM, not add into an existing one
 */
struct fsm *
fsm_new(const struct fsm_options *opt);

/*
 * Free a structure created by fsm_new(), and all of its contents.
 * No other pointers returned by this API are to be freed individually.
 */
void
fsm_free(struct fsm *fsm);

/*
 * Duplicate an FSM.
 */
struct fsm *
fsm_clone(const struct fsm *fsm);

/* Returns the options of an FSM */
const struct fsm_options *
fsm_getoptions(const struct fsm *fsm);

/* Sets the options of an FSM */
void
fsm_setoptions(struct fsm *fsm, const struct fsm_options *opts);

/*
 * Copy the contents of src over dst, and free src.
 *
 * TODO: I don't really like this sort of interface. Reconsider?
 */
void
fsm_move(struct fsm *dst, struct fsm *src);

/*
 * Merge states from a and b. This is a memory-management operation only;
 * the storage for the two sets of states is combined, but no edges are added.
 * a and b can appear in the merged FSM in either order.
 *
 * The resulting FSM has two disjoint sets, and no start state.
 *
 * If non-NULL, the combine_info struct will be updated to note the new
 * base offsets for the pair of FSMs.
 */
struct fsm *
fsm_merge(struct fsm *a, struct fsm *b,
	struct fsm_combine_info *combine_info);

/*
 * Add a state.
 *
 * Returns 1 on success, or 0 on error; see errno.
 */
int
fsm_addstate(struct fsm *fsm, fsm_state_t *state);

/*
 * Add multiple states.
 */
int
fsm_addstate_bulk(struct fsm *fsm, size_t n);

 /*
 * Remove a state. Any edges transitioning to this state are also removed.
 */
int
fsm_removestate(struct fsm *fsm, fsm_state_t state);

/* Use the state passed in via opaque to determine whether the state[id]
 * will have a new ID <= the current ID or be removed (in which case,
 * the callback should return FSM_STATE_REMAP_NO_STATE).
 *
 * Whether this can be used to combine states or just compact them
 * depends on the caller. */
#define FSM_STATE_REMAP_NO_STATE ((fsm_state_t)-1)
typedef fsm_state_t
fsm_state_remap_fun(fsm_state_t id, const void *opaque);

/* Use the state passed in via opaque to determine whether
 * to keep state[id]. */
typedef int
fsm_state_filter_fun(fsm_state_t id, void *opaque);

/* Rewrite the FSM by eliminating states that should be
 * removed (according to the remap callback) and then
 * compacting the rest.
 *
 * This cannot be used to combine multiple states. */
int
fsm_compact_states(struct fsm *fsm,
    fsm_state_filter_fun *filter, void *opaque,
    size_t *removed);

/*
 * Add an edge from a given state to a given state, labelled with the given
 * label. If an edge to that state of the same label already exists, the
 * existing edge is used instead, and a new edge is not added.
 *
 * Edges may be one of the following types:
 *
 * - An epsilon transition.
 * - Any character
 * - A literal character. The character '\0' is permitted.
 *
 * Returns 1 on success, or 0 on error; see errno.
 */
int
fsm_addedge_epsilon(struct fsm *fsm, fsm_state_t from, fsm_state_t to);

int
fsm_addedge_any(struct fsm *fsm, fsm_state_t from, fsm_state_t to);

int
fsm_addedge_literal(struct fsm *fsm, fsm_state_t from, fsm_state_t to,
	char c);

/*
 * Find the mode (as in median, mode and average) of the set of states to which
 * all edges from a given state transition. This is not stable (as in sort order
 * stability); if two desination states have equal frequency, then one is chosen
 * arbitrarily to be considered the mode.
 *
 * If non-NULL, the mode's frequency is written out to the freq pointer.
 *
 * A target state is only considered as a mode if it has more than one occurance.
 * Returns NULL if there is no mode (e.g. the given state has no edges),
 * and *freq is unchanged.
 */
fsm_state_t
fsm_findmode(const struct fsm *fsm, fsm_state_t state, unsigned int *freq);

/*
 * Mark a given state as being an end state or not. The value of end is treated
 * as a boolean; if zero, the state is not an end state. If non-zero, the state
 * is marked as an end state.
 */
void
fsm_setend(struct fsm *fsm, fsm_state_t state, int end);

/* Associate a numeric ID with a single end state in an FSM. */
int
fsm_setendid_state(struct fsm *fsm, fsm_state_t s, fsm_end_id_t id);

/* Associate a numeric ID with the end states in an fsm.
 * This can be used to track which of the original fsms matched
 * input when multiple fsms are combined.
 *
 * These will be preserved through the following operations:
 * - determinise
 * - union
 * - concat
 * - ...
 *
 * Returns 1 on success, 0 on error.
 * */
int
fsm_setendid(struct fsm *fsm, fsm_end_id_t id);

/* Get the end IDs associated with an end state, if any.
 * If id_buf has enough cells to store all the end IDs (according
 * to id_buf_count) then they are written into id_buf[] and
 * *ids_written is set to the number of IDs. The end IDs in the
 * buffer may appear in any order, but should not have duplicates.
 *
 * Returns 0 if there is not enough space in id_buf for the
 * end IDs, or 1 if zero or more end IDs were returned. */
enum fsm_getendids_res {
	FSM_GETENDIDS_NOT_FOUND,
	FSM_GETENDIDS_FOUND,
	FSM_GETENDIDS_ERROR_INSUFFICIENT_SPACE = -1
};
enum fsm_getendids_res
fsm_getendids(const struct fsm *fsm, fsm_state_t end_state,
    size_t id_buf_count, fsm_end_id_t *id_buf,
    size_t *ids_written);

/* Get the number of end IDs associated with an end state. */
size_t
fsm_getendidcount(const struct fsm *fsm, fsm_state_t end_state);

<<<<<<< HEAD
/* Callback for iterating over end IDs.
 * Returns whether iteration should continue. */
typedef int
fsm_iterendids_cb(const struct fsm *fsm, fsm_state_t end_state,
    size_t nth, fsm_end_id_t id, void *opaque);

/* Iterate over the end IDs associated with a state, if any. */
void
fsm_iterendids(const struct fsm *fsm, fsm_state_t state,
	fsm_iterendids_cb *cb, void *opaque);
=======
/* Callback function to remap the end ids of a state.  This function can
 * remap to fewer end ids, but cannot add additional end ids, and cannot
 * remove all end ids from a state.
 *
 * Arguments:
 *   state         The fsm state.  This will be an end state, and will have
 *                 at least one endid.
 *   num_ids       The number of end ids.
 *   endids        An array of end ids
 *   num_written   The number of end ids after remap() returns.  This must
 *                 be in the range: 0 < *num_written <= num_ids.
 *   opaque        opaque user-defined data passed to remap()
 *
 * Return value
 *   0             indicates that the remapping should stop
 *   non-zero      remapping should continue
 */
typedef int
fsm_endid_remap_fun(fsm_state_t state, size_t num_ids,
	fsm_end_id_t *endids, size_t *num_written, void *opaque);

/* Remaps all end states with endids.  remap function is called for any
 * state with endids.  See the fsm_endid_remap_fun typedef for the
 * requirements of this function.
 *
 * Arguments
 *   fsm          The fsm being remapped
 *   remap        The function called to remap end ids
 *   opaque       The opaque user defined data passed to the remap function
 *
 * Return value
 *   0            remapping stopped by the remap function returning 0
 *   1            remapping finished without stopping
 */
int
fsm_mapendids(struct fsm * fsm, fsm_endid_remap_fun remap, void *opaque);

/* Remaps endids by adding a constant delta to them.  Note that this will wrap around as an unsigned integer,
 * with the max value given by FSM_END_ID_MAX.
 */
void
fsm_increndids(struct fsm * fsm, int delta);
>>>>>>> 51483146

/*
 * Find the state (if there is just one), or add epsilon edges from all states,
 * for which the given predicate is true.
 *
 * Returns 1 on success, or 0 on error; see errno.
 */
int
fsm_collate(struct fsm *fsm, fsm_state_t *state,
	int (*predicate)(const struct fsm *, fsm_state_t));

void
fsm_clearstart(struct fsm *fsm);

/*
 * Register a given state as the start state for an FSM. There may only be one
 * start state; this assignment displaces a previous start-state, if a previous
 * start state exists.
 */
void
fsm_setstart(struct fsm *fsm, fsm_state_t state);

/*
 * Find the start state for an FSM.
 * Returns 1 on success, or 0 if no start state is set.
 */
int
fsm_getstart(const struct fsm *fsm, fsm_state_t *start);

/*
 * Returns the number of states in the FSM
 */
unsigned int
fsm_countstates(const struct fsm *fsm);

/*
 * Returns the number of edges in the FSM
 */
unsigned int
fsm_countedges(const struct fsm *fsm);

/*
 * Merge two states. A new state is output to q.
 *
 * Formally, this defines an _equivalence relation_ between the two states.
 * These are joined and the language of the resulting FSM is a superset of
 * the given FSM; the FSM produced is a _quotient automaton_.
 *
 * Since the NFA in libfsm are in general Thompson NFA (i.e. with epsilon
 * transitions), merging states here preserves their epsilon edges. This
 * differs from Hopcroft & Ullman's definition of an equivalence relation,
 * which is done wrt the power set of each state.
 *
 * Returns 1 on success, or 0 on error; see errno.
 */
int
fsm_mergestates(struct fsm *fsm, fsm_state_t a, fsm_state_t b,
	fsm_state_t *q);

/*
 * Trim away "dead" states. More formally, this recursively removes
 * unreachable states (i.e. those in a subgraph which is disjoint from
 * the state state's connected component), and optionally non-end
 * states that do not have a path to an end state.
 *
 * If mode == FSM_TRIM_START_AND_END_REACHABLE and shortest_end_depth is
 * non-NULL, then allocate and write an array with the length of the
 * shortest distance to an end state for each state (post-trim) into
 * *shortest_end_distance. Since checking for paths to an end state
 * already does most of the work, this can be calculated at the same
 * time with little overhead, and some operations (such as minimising)
 * can make use of that information. On error, this array will
 * automatically be freed.
 *
 * Returns how many states were removed, or -1 on error.
 */
enum fsm_trim_mode {
	/* Remove states unreachable from the start state. */
	FSM_TRIM_START_REACHABLE,
	/* Also remove states without a path to an end state. */
	FSM_TRIM_START_AND_END_REACHABLE
};
long
fsm_trim(struct fsm *fsm, enum fsm_trim_mode mode,
	unsigned **shortest_end_distance);

/*
 * Produce a short legible string that matches up to a goal state.
 *
 * The given FSM is expected to be an epsilon-free NFA.
 */
int
fsm_example(const struct fsm *fsm, fsm_state_t goal,
	char *buf, size_t bufsz);

/*
 * Reverse the given fsm. This may result in an NFA.
 *
 * Returns 1 on success, or 0 on error.
 */
int
fsm_reverse(struct fsm *fsm);

/*
 * Convert an NFA with epsilon transitions to an NFA without
 * epsilon transitions.
 *
 * Returns false on error; see errno.
 */
int
fsm_remove_epsilons(struct fsm *fsm);

/*
 * Convert an fsm to a DFA.
 *
 * Returns false on error; see errno.
 */
int
fsm_determinise(struct fsm *fsm);

/*
 * Make a DFA complete, as per fsm_iscomplete.
 */
int
fsm_complete(struct fsm *fsm,
	int (*predicate)(const struct fsm *, fsm_state_t));

/*
 * Minimize a DFA to its canonical form.
 *
 * Returns false on error; see errno.
 */
int
fsm_minimise(struct fsm *fsm);

/*
 * Concatenate b after a. This is not commutative.
 */
struct fsm *
fsm_concat(struct fsm *a, struct fsm *b,
	struct fsm_combine_info *combine_info);

/*
 * Return 1 if the fsm does not match anything;
 * 0 if anything matches (including the empty string),
 * or -1 on error.
 */
int
fsm_empty(const struct fsm *fsm);

/*
 * Return 1 if two fsm are equal, 0 if they're not,
 * or -1 on error.
 */
int
fsm_equal(const struct fsm *a, const struct fsm *b);

/*
 * Find the least-cost ("shortest") path between two states.
 *
 * A discovered path is returned, or NULL on error. If the goal is not
 * reachable, then the path returned will be non-NULL but will not contain
 * the goal state.
 *
 * The given FSM is expected to be an epsilon-free NFA.
 */
struct path *
fsm_shortest(const struct fsm *fsm,
	fsm_state_t start, fsm_state_t goal,
	unsigned (*cost)(fsm_state_t from, fsm_state_t to, char c));

/*
 * Execute an FSM reading input from the user-specified callback fsm_getc().
 * fsm_getc() is passed the opaque pointer given, and is expected to return
 * either an unsigned character cast to int, or EOF to indicate the end of
 * input.
 *
 * Returns 1 on success, or 0 for unexpected input, premature EOF, or ending
 * in a state not marked as an end state.
 * Returns -1 on error; see errno.
 *
 * On success, outputs the accepting state on a successful parse (i.e. where
 * execution ends in an state set by fsm_setend).
 *
 * The returned accepting state is intended to facillitate lookup of
 * its state opaque value previously set by fsm_setopaque() (not to be
 * confused with the opaque pointer passed for the fsm_getc callback function).
 *
 * The given FSM is expected to be a DFA.
 */
int
fsm_exec(const struct fsm *fsm,
	int (*fsm_getc)(void *opaque), void *opaque, fsm_state_t *end);

/* Same as fsm_exec, but also populate information about captures if
 * *captures is non-NULL and capture metadata is available for the DFA.
 * Captures is expected to be large enough to fit captures from the FSM.
 * To check, use `fsm_capture_ceiling`.
 *
 * The current implementation requires all input to be buffered ahead of
 * time, so this takes a pointer to an input array rather than a
 * character iterator. */
int
fsm_exec_with_captures(const struct fsm *fsm, const unsigned char *input,
	size_t input_length, fsm_state_t *end,
	struct fsm_capture *captures, size_t capture_buf_length);

/*
 * Callbacks which may be passed to fsm_exec(). These are conveniences for
 * common situations; they could equally well be user-defined.
 *
 *  fsm_sgetc - To read from a string. Pass the address of a pointer to the
 *              first element of a string:
 *
 *                const char *s = "abc";
 *                fsm_exec(fsm, fsm_sgetc, &s);
 *
 *              Where s will be incremented to point to each character in turn.
 *
 *  fsm_fgetc - To read from a file. Pass a FILE *:
 *                fsm_exec(fsm, fsm_fgetc, stdin);
 */
int fsm_sgetc(void *opaque); /* expects opaque to be char ** */
int fsm_fgetc(void *opaque); /* expects opaque to be FILE *  */

/* Shuffle the state IDs in the FSM. This is mainly useful for testing. */
int
fsm_shuffle(struct fsm *fsm, unsigned seed);

#endif
<|MERGE_RESOLUTION|>--- conflicted
+++ resolved
@@ -233,18 +233,6 @@
 size_t
 fsm_getendidcount(const struct fsm *fsm, fsm_state_t end_state);
 
-<<<<<<< HEAD
-/* Callback for iterating over end IDs.
- * Returns whether iteration should continue. */
-typedef int
-fsm_iterendids_cb(const struct fsm *fsm, fsm_state_t end_state,
-    size_t nth, fsm_end_id_t id, void *opaque);
-
-/* Iterate over the end IDs associated with a state, if any. */
-void
-fsm_iterendids(const struct fsm *fsm, fsm_state_t state,
-	fsm_iterendids_cb *cb, void *opaque);
-=======
 /* Callback function to remap the end ids of a state.  This function can
  * remap to fewer end ids, but cannot add additional end ids, and cannot
  * remove all end ids from a state.
@@ -287,7 +275,6 @@
  */
 void
 fsm_increndids(struct fsm * fsm, int delta);
->>>>>>> 51483146
 
 /*
  * Find the state (if there is just one), or add epsilon edges from all states,
