/*
 * Copyright 2008-2017 Katherine Flavel
 *
 * See LICENCE for the full copyright terms.
 */

#include <assert.h>
#include <stdlib.h>
#include <string.h>
#include <limits.h>
#include <errno.h>

#include <fsm/fsm.h>
#include <fsm/bool.h>
#include <fsm/capture.h>

#include <adt/set.h>
#include <adt/edgeset.h>
#include <adt/stateset.h>
#include <adt/u64bitset.h>

#include "capture.h"
#include "capture_vm.h"
#include "internal.h"
#include "endids.h"

#define LOG_MERGE_ENDIDS 0
#define LOG_COPY_CAPTURE_PROGRAMS 0

static int
copy_end_metadata(struct fsm *dst, struct fsm *src,
    fsm_state_t base_src, unsigned capture_base_src);

static int
copy_end_ids(struct fsm *dst, struct fsm *src, fsm_state_t base_src);

static int
copy_active_capture_ids(struct fsm *dst, struct fsm *src,
    fsm_state_t base_src, unsigned capture_base_src);

static struct fsm *
merge(struct fsm *dst, struct fsm *src,
	fsm_state_t *base_dst, fsm_state_t *base_src,
	unsigned *capture_base_dst, unsigned *capture_base_src)
{
	assert(dst != NULL);
	assert(src != NULL);
	assert(base_src != NULL);
	assert(base_dst != NULL);

	if (dst->statealloc < src->statecount + dst->statecount) {
		void *tmp;

		size_t newalloc = src->statecount + dst->statecount;

		/* TODO: round up to next power of two here?
		 * or let realloc do that internally */
		tmp = f_realloc(dst->opt->alloc, dst->states, newalloc * sizeof *dst->states);
		if (tmp == NULL) {
			return NULL;
		}

		dst->states = tmp;
		dst->statealloc = newalloc;
	}

	/*
	 * XXX: base_a and base_b would become redundant if we change to the
	 * shared global array idea.
	 */
	{
		fsm_state_t i;

		*base_dst = 0;
		*base_src = dst->statecount;
		*capture_base_dst = 0;
		*capture_base_src = fsm_capture_ceiling(dst);

		for (i = 0; i < src->statecount; i++) {
			state_set_rebase(&src->states[i].epsilons, *base_src);
			edge_set_rebase(&src->states[i].edges, *base_src);
		}
	}

	memcpy(dst->states + dst->statecount, src->states,
		src->statecount * sizeof *src->states);
	dst->statecount += src->statecount;
	dst->endcount   += src->endcount;

	/* We need to explicitly copy over end metadata here. They're
	 * stored separately because they are likely to only be on a
	 * small portion of the states. */
	if (!copy_end_metadata(dst, src, *base_src, *capture_base_src)) {
		/* non-recoverable -- destructive operation */
		return NULL;
	}

	f_free(src->opt->alloc, src->states);
	src->states = NULL;
	src->statealloc = 0;
	src->statecount = 0;

	fsm_clearstart(src);
	fsm_clearstart(dst);

	fsm_free(src);

	return dst;
}

struct copy_capture_programs_env {
	const struct fsm_alloc *alloc;
	const struct fsm *src;
	struct fsm *dst;
	int ok;
	fsm_state_t state_base_src;
	unsigned capture_base_src;

#define DEF_MAPPING_CEIL 1
	size_t mapping_used;
	size_t mapping_ceil;
	/* TODO: could cache last_map to check first if this becomes expensive */
	struct prog_mapping {
		unsigned src_prog_id;
		unsigned dst_prog_id;
	} *mappings;
};

static int
copy_capture_programs_cb(fsm_state_t src_state, unsigned src_prog_id,
    void *opaque)
{
	struct copy_capture_programs_env *env = opaque;

	const fsm_state_t dst_state = src_state + env->state_base_src;
	assert(dst_state < fsm_countstates(env->dst));

#if LOG_COPY_CAPTURE_PROGRAMS
	fprintf(stderr, "%s: src %p, dst %p, src_prog_id %u, src_state %d, dst_state %d, capture_base_src %u\n",
	    __func__, (void *)env->src, (void *)env->dst,
	    src_prog_id, src_state, dst_state, env->capture_base_src);
#endif
	int found = 0;
	uint32_t dst_prog_id;

	for (size_t i = 0; i < env->mapping_used; i++) {
		const struct prog_mapping *m = &env->mappings[i];
		if (m->src_prog_id == src_prog_id) {
			dst_prog_id = m->dst_prog_id;
			found = 1;
		}
	}

	if (!found) {
		if (env->mapping_used == env->mapping_ceil) { /* grow */
			const size_t nceil = 2*env->mapping_ceil;
			struct prog_mapping *nmappings = f_realloc(env->alloc,
			    env->mappings, nceil * sizeof(nmappings[0]));
			if (nmappings == NULL) {
				env->ok = 0;
				return 0;
			}

			env->mapping_ceil = nceil;
			env->mappings = nmappings;
		}

		const struct capvm_program *p = fsm_capture_get_program_by_id(env->src,
		    src_prog_id);
		assert(p != NULL);

		struct capvm_program *cp = capvm_program_copy(env->alloc, p);
		if (cp == NULL) {
			env->ok = 0;
			return 0;
		}
		capvm_program_rebase(cp, env->capture_base_src);

		/* add program, if not present */
		if (!fsm_capture_add_program(env->dst,
			cp, &dst_prog_id)) {
			f_free(env->alloc, cp);
			env->ok = 0;
			return 0;
		}

		struct prog_mapping *m = &env->mappings[env->mapping_used];
		m->src_prog_id = src_prog_id;
		m->dst_prog_id = dst_prog_id;
		env->mapping_used++;
	}

	/* associate with end states */
	if (!fsm_capture_associate_program_with_end_state(env->dst,
		dst_prog_id, dst_state)) {
		env->ok = 0;
		return 0;
	}

	return 1;
}

static int
copy_capture_programs(struct fsm *dst, const struct fsm *src,
	fsm_state_t state_base_src, unsigned capture_base_src)
{
	const struct fsm_alloc *alloc = src->opt->alloc;
	struct prog_mapping *mappings = f_malloc(alloc,
	    DEF_MAPPING_CEIL * sizeof(mappings[0]));
	if (mappings == NULL) {
		return 0;
	}

	struct copy_capture_programs_env env = {
		.alloc = alloc,
		.src = src,
		.dst = dst,
		.ok = 1,
		.state_base_src = state_base_src,
		.capture_base_src = capture_base_src,
		.mapping_ceil = DEF_MAPPING_CEIL,
		.mappings = mappings,
	};
	fsm_capture_iter_program_ids_for_all_end_states(src,
	    copy_capture_programs_cb, &env);

	f_free(alloc, env.mappings);

	return env.ok;
}

static int
copy_end_metadata(struct fsm *dst, struct fsm *src,
    fsm_state_t base_src, unsigned capture_base_src)
{
	/* TODO: inline */

	if (!copy_end_ids(dst, src, base_src)) {
		return 0;
	}

	if (!copy_active_capture_ids(dst, src, base_src, capture_base_src)) {
		return 0;
	}

	if (!copy_capture_programs(dst, src, base_src, capture_base_src)) {
		return 0;
	}

	return 1;
}

struct copy_end_ids_env {
	char tag;
	struct fsm *dst;
	struct fsm *src;
	fsm_state_t base_src;
};

static int
<<<<<<< HEAD
copy_end_ids_cb(const struct fsm *fsm, fsm_state_t state,
	size_t nth, const fsm_end_id_t id, void *opaque)
=======
copy_end_ids_cb(fsm_state_t state, const fsm_end_id_t *ids, size_t num_ids, void *opaque)
>>>>>>> 51483146
{
	enum fsm_endid_set_res sres;
	struct copy_end_ids_env *env = opaque;
	assert(env->tag == 'M');
	(void)fsm;
	(void)nth;

#if LOG_MERGE_ENDIDS > 1
	fprintf(stderr, "merge[%d] <- %d\n",
	    state + env->base_src, id);
#endif

	sres = fsm_endid_set_bulk(env->dst, state + env->base_src, num_ids, ids, FSM_ENDID_BULK_REPLACE);
	if (sres == FSM_ENDID_SET_ERROR_ALLOC_FAIL) {
		return 0;
	}

	return 1;
}

static int
copy_end_ids(struct fsm *dst, struct fsm *src, fsm_state_t base_src)
{
	struct copy_end_ids_env env;
	env.tag = 'M';		/* for Merge */
	env.dst = dst;
	env.base_src = base_src;

	return fsm_endid_iter_bulk(src, copy_end_ids_cb, &env);
}

struct copy_active_capture_ids_env {
	char tag;
	struct fsm *dst;
	fsm_state_t base_src;
	unsigned capture_base_src;
	int ok;
};

static int
copy_active_capture_ids_cb(fsm_state_t state, unsigned capture_id, void *opaque)
{
	struct copy_active_capture_ids_env *env = opaque;
	assert(env->tag == 'A');

	if (!fsm_capture_set_active_for_end(env->dst,
		capture_id + env->capture_base_src,
		state + env->base_src)) {
		env->ok = 0;
		return 0;
	}
	return 1;
}

static int
copy_active_capture_ids(struct fsm *dst, struct fsm *src,
    fsm_state_t base_src, unsigned capture_base_src)
{
	struct copy_active_capture_ids_env env;
	env.tag = 'A';
	env.dst = dst;
	env.base_src = base_src;
	env.capture_base_src = capture_base_src;
	env.ok = 1;

	fsm_capture_iter_active_for_all_end_states(src,
	    copy_active_capture_ids_cb, &env);
	return env.ok;
}

struct fsm *
fsm_mergeab(struct fsm *a, struct fsm *b,
	fsm_state_t *base_b)
{
	fsm_state_t dummy; /* always 0 */
	unsigned capture_base_a, capture_base_b; /* unused */
	struct fsm *q;

	assert(a != NULL);
	assert(b != NULL);
	assert(base_b != NULL);

	if (a->opt != b->opt) {
		errno = EINVAL;
		return NULL;
	}

	/*
	 * We merge b into a.
	 */

	q = merge(a, b, &dummy, base_b,
	    &capture_base_a, &capture_base_b);

	assert(dummy == 0);

	return q;
}

struct fsm *
fsm_merge(struct fsm *a, struct fsm *b,
	struct fsm_combine_info *combine_info)
{
	int a_dst;
	struct fsm *res;

	assert(a != NULL);
	assert(b != NULL);
	assert(combine_info != NULL);

	if (a->opt != b->opt) {
		errno = EINVAL;
		return NULL;
	}

	/*
	 * We merge the smaller FSM into the larger FSM.
	 * The number of allocate states is considered first, because realloc
	 * is probably more expensive than memcpy.
	 */

	if (a->statealloc > b->statealloc) {
		a_dst = 1;
	} else if (a->statealloc < b->statealloc) {
		a_dst = 0;
	} else if (a->statecount > b->statecount) {
		a_dst = 1;
	} else if (a->statecount < b->statecount) {
		a_dst = 0;
	} else {
		a_dst = 1;
	}

	if (a_dst) {
		res = merge(a, b,
		    &combine_info->base_a,
		    &combine_info->base_b,
		    &combine_info->capture_base_a,
		    &combine_info->capture_base_b);
	} else {
		res = merge(b, a,
		    &combine_info->base_b,
		    &combine_info->base_a,
		    &combine_info->capture_base_b,
		    &combine_info->capture_base_a);
	}

	return res;
}<|MERGE_RESOLUTION|>--- conflicted
+++ resolved
@@ -258,18 +258,11 @@
 };
 
 static int
-<<<<<<< HEAD
-copy_end_ids_cb(const struct fsm *fsm, fsm_state_t state,
-	size_t nth, const fsm_end_id_t id, void *opaque)
-=======
 copy_end_ids_cb(fsm_state_t state, const fsm_end_id_t *ids, size_t num_ids, void *opaque)
->>>>>>> 51483146
 {
 	enum fsm_endid_set_res sres;
 	struct copy_end_ids_env *env = opaque;
 	assert(env->tag == 'M');
-	(void)fsm;
-	(void)nth;
 
 #if LOG_MERGE_ENDIDS > 1
 	fprintf(stderr, "merge[%d] <- %d\n",
