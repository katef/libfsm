/*
 * Copyright 2008-2020 Katherine Flavel
 *
 * See LICENCE for the full copyright terms.
 */

#include <assert.h>
#include <string.h>
#include <stdint.h>
#include <errno.h>
#include <stdio.h>
#include <inttypes.h>

#include <print/esc.h>

#include <adt/set.h>

#include <fsm/fsm.h>
#include <fsm/pred.h>
#include <fsm/walk.h>
#include <fsm/print.h>
#include <fsm/options.h>
#include <fsm/vm.h>

#include "libfsm/internal.h"
#include "libfsm/print.h"

#include "libfsm/vm/retlist.h"
#include "libfsm/vm/vm.h"

static const char *
cmp_operator(int cmp)
{
	switch (cmp) {
	case VM_CMP_LT: return "<";
	case VM_CMP_LE: return "<=";
	case VM_CMP_EQ: return "==";
	case VM_CMP_GE: return ">=";
	case VM_CMP_GT: return ">";
	case VM_CMP_NE: return "!=";

	case VM_CMP_ALWAYS:
	default:
		assert(!"unreached");
		return NULL;
	}
}

static int
print_ids(FILE *f,
	enum fsm_ambig ambig, const fsm_end_id_t *ids, size_t count,
	size_t i)
{
	switch (ambig) {
	case AMBIG_NONE:
		break;

	case AMBIG_ERROR:
// TODO: decide if we deal with this ahead of the call to print or not
		if (count > 1) {
			errno = EINVAL;
			return -1;
		}

		fprintf(f, ", %u", ids[0]);
		break;

	case AMBIG_EARLIEST:
		/*
		 * The libfsm api guarentees these ids are unique,
		 * and only appear once each, and are sorted.
		 */
		fprintf(f, ", %u", ids[0]);
		break;

	case AMBIG_MULTIPLE:
		fprintf(f, ", ret%zu", i);
		break;

	default:
		assert(!"unreached");
		abort();
	}

	return 0;
}

static int
default_accept(FILE *f, const struct fsm_options *opt,
	const fsm_end_id_t *ids, size_t count,
	void *lang_opaque, void *hook_opaque)
{
	size_t i;

	assert(f != NULL);
	assert(opt != NULL);
	assert(lang_opaque != NULL);

	(void) hook_opaque;

	i = * (const size_t *) lang_opaque;

	fprintf(f, "return true");

	if (-1 == print_ids(f, opt->ambig, ids, count, i)) {
		return -1;
	}

    return 0;
}

static int
default_reject(FILE *f, const struct fsm_options *opt,
	void *lang_opaque, void *hook_opaque)
{
	assert(f != NULL);
	assert(opt != NULL);
	assert(lang_opaque == NULL);

	(void) lang_opaque;
	(void) hook_opaque;

	fprintf(f, "{\n\t\treturn false");

	switch (opt->ambig) {
	case AMBIG_NONE:
		break;

	case AMBIG_ERROR:
		fprintf(f, ", 0");
		break;

	case AMBIG_EARLIEST:
		fprintf(f, ", 0");
		break;

	case AMBIG_MULTIPLE:
		fprintf(f, ", nil");
		break;

	default:
		assert(!"unreached");
		abort();
	}

	fprintf(f, "\n\t}\n");

    return 0;
}

static void
print_label(FILE *f, const struct dfavm_op_ir *op, const struct fsm_options *opt)
{
	fprintf(f, "l%" PRIu32 ":", op->index);

	if (op->example != NULL) {
		fprintf(f, " // e.g. \"");
		/* Go's string escape rules are a superset of C's. */
		escputs(f, opt, c_escputc_str, op->example);
		fprintf(f, "\"");
	}
}

static void
print_cond(FILE *f, const struct dfavm_op_ir *op, const struct fsm_options *opt)
{
	if (op->cmp == VM_CMP_ALWAYS) {
		return;
	}

	fprintf(f, "if data[idx] %s ", cmp_operator(op->cmp));
	/* Go's character escapes are a superset of C's. */
	c_escputcharlit(f, opt, op->cmp_arg);
	fprintf(f, " ");
}

static int
print_end(FILE *f, const struct dfavm_op_ir *op,
	const struct fsm_options *opt,
	const struct fsm_hooks *hooks,
	const struct ret_list *retlist,
	enum dfavm_op_end end_bits)
{
	size_t i;

	switch (end_bits) {
	case VM_END_FAIL:
		return print_hook_reject(f, opt, hooks, default_reject, NULL);

	case VM_END_SUCC:
		assert(op->ret >= retlist->a);

		i = op->ret - retlist->a;

		fprintf(f, "{\n");
		fprintf(f, "\t\t");

		if (-1 == print_hook_accept(f, opt, hooks,
			op->ret->ids, op->ret->count,
			default_accept, &i))
		{
			return -1;
		}

		fprintf(f, "\n\t}\n");

		return 0;

	default:
		assert(!"unreached");
		abort();
	}
}

static void
print_branch(FILE *f, const struct dfavm_op_ir *op)
{
	fprintf(f, "{\n\t\tgoto l%" PRIu32 "\n\t}\n", op->u.br.dest_arg->index);
}

static void
print_fetch(FILE *f, const struct fsm_options *opt)
{
	switch (opt->io) {
	case FSM_IO_STR:
	case FSM_IO_PAIR:
		fprintf(f, "if idx++; idx >= uint(len(data)) ");
		break;

	default:
		assert(!"unreached");
	}
}

static void
print_ret(FILE *f, const unsigned *ids, size_t count)
{
	size_t i;

	fprintf(f, "[]uint{");
	for (i = 0; i < count; i++) {
		fprintf(f, "%u", ids[i]);
		if (i + 1 < count) {
			fprintf(f, ", ");
		}
	}
	fprintf(f, "}");
}

/* TODO: eventually to be non-static */
static int
fsm_print_gofrag(FILE *f,
	const struct fsm_options *opt,
	const struct fsm_hooks *hooks,
	const struct ret_list *retlist,
	struct dfavm_op_ir *ops,
	const char *cp)
{
	struct dfavm_op_ir *op;

	assert(f != NULL);
	assert(opt != NULL);
	assert(retlist != NULL);
	assert(cp != NULL);

	/* TODO: we'll need to heed cp for e.g. lx's codegen */
	(void) cp;

	/*
	 * We only output labels for ops which are branched to. This gives
	 * gaps in the sequence for ops which don't need a label.
	 * So here we renumber just the ones we use.
	 */
	{
		uint32_t l;

		l = 0;

		for (op = ops; op != NULL; op = op->next) {
			if (op->num_incoming > 0) {
				op->index = l++;
			}
		}
	}

	/*
	 * Only declare variables if we're actually going to use them.
	 */
	if (ops->cmp == VM_CMP_ALWAYS && ops->instr == VM_OP_STOP) {
		assert(ops->next == NULL);
	} else {
		switch (opt->io) {
		case FSM_IO_PAIR:
			if (ops != NULL) {
				/* start idx at -1 unsigned so after first increment we're correct at index 0 */
				fprintf(f, "\tvar idx = ^uint(0)\n");
				fprintf(f, "\n");
			}
			break;

		case FSM_IO_STR:
			if (ops != NULL) {
				/* start idx at -1 unsigned so after first increment we're correct at index 0 */
				fprintf(f, "\tvar idx = ^uint(0)\n");
				fprintf(f, "\n");
			}
			break;

		default:
			assert(!"unreached");
			break;
		}
	}

	for (op = ops; op != NULL; op = op->next) {
		if (op->num_incoming > 0) {
			print_label(f, op, opt);
			fprintf(f, "\n");
		}

		fprintf(f, "\t");

		switch (op->instr) {
		case VM_OP_STOP:
			print_cond(f, op, opt);
			print_end(f, op, opt, hooks, retlist, op->u.stop.end_bits);
			break;

		case VM_OP_FETCH:
			print_fetch(f, opt);
			print_end(f, op, opt, hooks, retlist, op->u.fetch.end_bits);
			break;

		case VM_OP_BRANCH:
			print_cond(f, op, opt);
			print_branch(f, op);
			break;

		default:
			assert(!"unreached");
			break;
		}

		fprintf(f, "\n");
	}

	return 0;
}

int
fsm_print_go(FILE *f,
	const struct fsm_options *opt,
	const struct fsm_hooks *hooks,
	const struct ret_list *retlist,
	struct dfavm_op_ir *ops)
{
	const char *prefix;
	const char *package_prefix;

	/* TODO: currently unused, but must be non-NULL */
	const char *cp = "";

	assert(f != NULL);
	assert(opt != NULL);
	assert(hooks != NULL);
	assert(retlist != NULL);

	if (opt->prefix != NULL) {
		prefix = opt->prefix;
	} else {
		prefix = "fsm_";
	}

	if (opt->package_prefix != NULL) {
		package_prefix = opt->package_prefix;
	} else {
		package_prefix = prefix;
	}

	if (opt->fragment) {
		if (-1 == fsm_print_gofrag(f, opt, hooks, retlist, ops, cp)) {
			return -1;
		}
	} else {
		fprintf(f, "package %sfsm\n", package_prefix);
		fprintf(f, "\n");

<<<<<<< HEAD
		fprintf(f, "// generated\n");
=======
		if (opt->ambig == AMBIG_MULTIPLE) {
			for (size_t i = 0; i < retlist->count; i++) {
				fprintf(f, "var ret%zu []uint = ", i);
				print_ret(f, retlist->a[i].ids, retlist->a[i].count);
				fprintf(f, "\n");
			}
			fprintf(f, "\n");
		}

>>>>>>> 218e90ce
		fprintf(f, "func %sMatch", prefix);

		switch (opt->io) {
		case FSM_IO_PAIR:
			fprintf(f, "(data []byte)");
			break;

		case FSM_IO_STR:
			fprintf(f, "(data string)");
			break;

		default:
			errno = ENOTSUP;
			return -1;
		}

		if (hooks->args != NULL) {
			fprintf(stdout, ", ");
		
			if (-1 == print_hook_args(f, opt, hooks, NULL, NULL)) {
				return -1;
			}
		}

		fprintf(f, " ");

		switch (opt->ambig) {
		case AMBIG_NONE:
			fprintf(f, "bool");
			break;

		case AMBIG_ERROR:
		case AMBIG_EARLIEST:
			fprintf(stdout, "(bool, uint)");
			break;

		case AMBIG_MULTIPLE:
			fprintf(stdout, "(bool, []uint)");
			break;

		default:
			assert(!"unreached");
			abort();
		}	

		fprintf(f, " {\n");

		if (-1 == fsm_print_gofrag(f, opt, hooks, retlist, ops, cp)) {
			return -1;
		}

		fprintf(f, "}\n");
	}

	return 0;
}
<|MERGE_RESOLUTION|>--- conflicted
+++ resolved
@@ -385,9 +385,8 @@
 		fprintf(f, "package %sfsm\n", package_prefix);
 		fprintf(f, "\n");
 
-<<<<<<< HEAD
 		fprintf(f, "// generated\n");
-=======
+
 		if (opt->ambig == AMBIG_MULTIPLE) {
 			for (size_t i = 0; i < retlist->count; i++) {
 				fprintf(f, "var ret%zu []uint = ", i);
@@ -397,7 +396,6 @@
 			fprintf(f, "\n");
 		}
 
->>>>>>> 218e90ce
 		fprintf(f, "func %sMatch", prefix);
 
 		switch (opt->io) {
