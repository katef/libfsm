# <fsm/bool.h>
fsm_complement
fsm_union
fsm_intersect

# <fsm/cost.h>
fsm_cost_legible

# <fsm/walk.h>
fsm_all
fsm_count
fsm_has
fsm_reachableall
fsm_reachableany
fsm_walk_edges
fsm_walk_states

# <fsm/pred.h>
fsm_epsilonsonly
fsm_isany
fsm_iscomplete
fsm_isdfa
fsm_isend
fsm_hasedge
fsm_hasincoming
fsm_hasoutgoing

# <fsm/print.h>
fsm_print_api
fsm_print_c
fsm_print_dot
fsm_print_fsm
fsm_print_json

# <fsm/fsm.h>
fsm_clone
fsm_free
fsm_new
fsm_setoptions
fsm_getoptions
fsm_move
fsm_merge
fsm_addstate
fsm_removestate

fsm_addedge
fsm_addedge_any
fsm_addedge_epsilon
fsm_addedge_literal

fsm_findmode
fsm_collate
fsm_state_duplicatesubgraph
fsm_state_duplicatesubgraphx
fsm_mergestates

fsm_setstart
fsm_getstart
fsm_setend
fsm_setendopaque
fsm_setopaque
fsm_getopaque

fsm_countedges
fsm_countstates

fsm_trim
fsm_reverse
fsm_determinise
fsm_determinise_cache
fsm_determinise_freecache
fsm_complete
fsm_minimise
fsm_pretty
fsm_concat
fsm_subtract

fsm_carryopaque

fsm_empty
fsm_equal
fsm_shortest
fsm_example

fsm_exec

# exec
fsm_fgetc
fsm_sgetc

<<<<<<< HEAD
fsm_out_cfrag # XXX: workaround for lx
make_ir # XXX: workaround for lx
free_ir # XXX: workaround for lx
=======
fsm_print_cfrag # XXX: workaround for lx
>>>>>>> 96c4d47c
<|MERGE_RESOLUTION|>--- conflicted
+++ resolved
@@ -30,6 +30,7 @@
 fsm_print_c
 fsm_print_dot
 fsm_print_fsm
+fsm_print_ir
 fsm_print_json
 
 # <fsm/fsm.h>
@@ -88,10 +89,6 @@
 fsm_fgetc
 fsm_sgetc
 
-<<<<<<< HEAD
-fsm_out_cfrag # XXX: workaround for lx
+fsm_print_cfrag # XXX: workaround for lx
 make_ir # XXX: workaround for lx
-free_ir # XXX: workaround for lx
-=======
-fsm_print_cfrag # XXX: workaround for lx
->>>>>>> 96c4d47c
+free_ir # XXX: workaround for lx