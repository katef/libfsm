--- conflicted
+++ resolved
@@ -128,15 +128,12 @@
 		if (err != NULL) {
 			if (res == AST_ANALYSIS_ERROR_UNSUPPORTED_PCRE) {
 				err->e = RE_EUNSUPPPCRE;
-<<<<<<< HEAD
-=======
 			} else if (res == AST_ANALYSIS_ERROR_MEMORY) {
 				/* This case comes up during fuzzing. */
 				if (err->e == RE_ESUCCESS) {
 					err->e = RE_EERRNO;
 					errno = ENOMEM;
 				}
->>>>>>> 18972777
 			} else if (res == AST_ANALYSIS_ERROR_UNSUPPORTED_CAPTURE) {
 				err->e = RE_EUNSUPCAPTUR;
 			} else if (err->e == RE_ESUCCESS) {
