/*
 * Copyright 2008-2017 Katherine Flavel
 *
 * See LICENCE for the full copyright terms.
 */

#include <assert.h>
#include <stdlib.h>
#include <stdio.h>
#include <errno.h>

#include <re/re.h>

#include <fsm/fsm.h>
#include <fsm/bool.h>

#include "../libfsm/internal.h" /* XXX */

#include "dialect/comp.h"
#include "print.h"

#include "re_ast.h"
#include "re_comp.h"
#include "re_analysis.h"

struct dialect {
	enum re_dialect dialect;
	re_dialect_parse_fun *parse;
	int overlap;
	int implicitly_anchored;
};

static const struct dialect *
re_dialect(enum re_dialect dialect)
{
	size_t i;

	static const struct dialect a[] = {
		{ RE_LIKE,       parse_re_like,    0, 1 },
		{ RE_LITERAL,    parse_re_literal, 0, 1 },
		{ RE_GLOB,       parse_re_glob,    0, 1 },
		{ RE_NATIVE,     parse_re_native,  0, 1 },
		{ RE_PCRE,       parse_re_pcre,    0, 0 },
		{ RE_SQL,        parse_re_sql,     1, 1 }
	};

	for (i = 0; i < sizeof a / sizeof *a; i++) {
		if (a[i].dialect == dialect) {
			return &a[i];
		}
	}

	return NULL;
}

int
re_flags(const char *s, enum re_flags *f)
{
	const char *p;

	assert(s != NULL);
	assert(f != NULL);

	*f = 0U;

	/* defaults */
	*f |= RE_ZONE;

	for (p = s; *p != '\0'; p++) {
		if (*p & RE_ANCHOR) {
			*f &= ~RE_ANCHOR;
		}

		switch (*p) {
		case 'i': *f |= RE_ICASE;   break;
		case 'g': *f |= RE_TEXT;    break;
		case 'm': *f |= RE_MULTI;   break;
		case 'r': *f |= RE_REVERSE; break;
		case 's': *f |= RE_SINGLE;  break;
		case 'z': *f |= RE_ZONE;    break;

		default:
			errno = EINVAL;
			return -1;
		}
	}

	return 0;
}

struct ast_re *
re_parse(enum re_dialect dialect, int (*getc)(void *opaque), void *opaque,
	const struct fsm_options *opt,
	enum re_flags flags, struct re_err *err)
{
	const struct dialect *m;
<<<<<<< HEAD
	struct ast_re *ast = NULL;
	struct fsm *new = NULL;
	enum re_analysis_res res;
	
=======
	struct ast_re *ast;

>>>>>>> 7bd1dd3b
	assert(getc != NULL);

	m = re_dialect(dialect);
	if (m == NULL) {
		if (err != NULL) {
			err->e = RE_EBADDIALECT;
		}
		return NULL;
	}

	/* Needs explicit ^ $ anchors */
	if (!m->implicitly_anchored) { flags |= RE_UNANCHORED; }

	ast = m->parse(getc, opaque, opt, flags, m->overlap, err);
	if (ast == NULL) {
		return NULL;
	}

	/* Do a complete pass over the AST, filling in other details. */
	res = re_ast_analysis(ast);

	if (res < 0) { goto error; }

	ast->unsatisfiable = (res == RE_ANALYSIS_UNSATISFIABLE);

	return ast;
}

struct fsm *
re_comp(enum re_dialect dialect, int (*getc)(void *opaque), void *opaque,
	const struct fsm_options *opt,
	enum re_flags flags, struct re_err *err)
{
	struct ast_re *ast;
	struct fsm *new;

	ast = re_parse(dialect, getc, opaque, opt, flags, err);
	if (ast == NULL) {
		return NULL;
	}

	/* If the RE is inherently unsatisfiable, then free the
	 * AST and replace it with an empty tombstone node.
	 * This will compile to an FSM that matches nothing, so
	 * that unioning it with other regexes will still work. */
	if (ast->unsatisfiable) {
		struct ast_expr *unsat = ast->expr;
		ast->expr = re_ast_expr_tombstone();
		re_ast_expr_free(unsat);
	}

	new = re_comp_ast(ast, flags, opt);
	re_ast_free(ast);
	ast = NULL;

	if (new == NULL) {
		fprintf(stderr, "Compilation failed\n");
		if (err->e == RE_ESUCCESS) {
			/* If we got here, we had a parse error
			 * without error information set. */
			assert(0);
		}
		return NULL;
	}
	
	/*
	 * All flags operators commute with respect to composition.
	 * That is, the order of application here does not matter;
	 * here I'm trying to keep these ordered for efficiency.
	 */

	if (flags & RE_REVERSE) {
		if (!fsm_reverse(new)) {
			goto error;
		}
	}

	return new;

error:

	if (new != NULL) { fsm_free(new); }
	if (ast != NULL) { re_ast_free(ast); }
	if (err != NULL) {
		err->e = RE_EERRNO;
	}

	return NULL;
}
<|MERGE_RESOLUTION|>--- conflicted
+++ resolved
@@ -94,15 +94,10 @@
 	enum re_flags flags, struct re_err *err)
 {
 	const struct dialect *m;
-<<<<<<< HEAD
 	struct ast_re *ast = NULL;
 	struct fsm *new = NULL;
 	enum re_analysis_res res;
 	
-=======
-	struct ast_re *ast;
-
->>>>>>> 7bd1dd3b
 	assert(getc != NULL);
 
 	m = re_dialect(dialect);
