--- conflicted
+++ resolved
@@ -106,11 +106,8 @@
 	AST_FLAG_ANCHORED_END    = 1 << 7,
 	AST_FLAG_END_NL          = 1 << 8,
 	AST_FLAG_MATCHES_1NEWLINE= 1 << 9,
-<<<<<<< HEAD
-=======
 	AST_FLAG_CONSTRAINED_AT_START	 = 1 << 10,
 	AST_FLAG_CONSTRAINED_AT_END	 = 1 << 11,
->>>>>>> 18972777
 
 	AST_FLAG_NONE = 0x00
 };
