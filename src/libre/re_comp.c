--- conflicted
+++ resolved
@@ -414,7 +414,6 @@
 can_have_backward_epsilon_edge(const struct ast_expr *e)
 {
 	/* These nodes cannot have a backward epsilon edge */
-<<<<<<< HEAD
 	switch (e->t) {
 	case AST_EXPR_LITERAL:
 	case AST_EXPR_FLAGS:
@@ -425,12 +424,6 @@
 	default:
 		break;
 	}
-=======
-	if (e->t == AST_EXPR_LITERAL) { return 0; }
-	if (e->t == AST_EXPR_FLAGS) { return 0; }
-	if (e->t == AST_EXPR_CHAR_CLASS) { return 0; }
-	if (e->t == AST_EXPR_ALT) { return 0; }
->>>>>>> 7bd1dd3b
 
 	if (e->t == AST_EXPR_REPEATED) {
 		/* 0 and 1 don't have backward epsilon edges */
