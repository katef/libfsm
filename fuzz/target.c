--- conflicted
+++ resolved
@@ -255,13 +255,11 @@
 	total_usec += delta_usec;
 
 	if (total_usec > TIMEOUT_USEC) {
-<<<<<<< HEAD
+#ifndef EXPENSIVE_CHECKS
 		dump_pattern(pattern);
-=======
-#ifndef EXPENSIVE_CHECKS
->>>>>>> 479d1033
 		assert(!"timeout");
 #else
+		(void)dump_pattern;
 		fprintf(stderr, "exiting zero due to timeout under EXPENSIVE_CHECKS\n");
 		exit(0);
 #endif
@@ -1612,42 +1610,28 @@
 get_run_mode(void)
 {
 	const char *mode = getenv("MODE");
-<<<<<<< HEAD
-	if (mode != NULL) {
-		switch (mode[0]) {
-		case 'r': return MODE_REGEX;
-		case 's': return MODE_REGEX_SINGLE_ONLY;
-		case 'm': return MODE_REGEX_MULTI_ONLY;
-		case 'i': return MODE_IDEMPOTENT_DET_MIN;
-		case 'M': return MODE_SHUFFLE_MINIMISE;
-		case 'p': return MODE_ALL_PRINT_FUNCTIONS;
-		default:
-			fprintf(stderr, "Unrecognized mode '%c', expect one of:\n", mode[0]);
-			fprintf(stderr, " - r.egex (default)\n");
-			fprintf(stderr, " - s.ingle regex only\n");
-			fprintf(stderr, " - m.ulti regex only\n");
-			fprintf(stderr, " - M.inimisation shuffling\n");
-			fprintf(stderr, " - i.dempotent determinise/minimise\n");
-			fprintf(stderr, " - p.rint functions\n");
-			exit(EXIT_FAILURE);
-			break;
-		}
-	}
-
-	return MODE_REGEX;	/* default */
-=======
 	if (mode == NULL) {
-		return MODE_DEFAULT;
+		return MODE_REGEX; /* default */
 	}
 
 	switch (mode[0]) {
-	case 'm': return MODE_SHUFFLE_MINIMISE;
+	case 'r': return MODE_REGEX;
+	case 's': return MODE_REGEX_SINGLE_ONLY;
+	case 'm': return MODE_REGEX_MULTI_ONLY;
+	case 'i': return MODE_IDEMPOTENT_DET_MIN;
+	case 'M': return MODE_SHUFFLE_MINIMISE;
 	case 'p': return MODE_ALL_PRINT_FUNCTIONS;
-	case 'd':
 	default:
-		return MODE_DEFAULT;
-	}
->>>>>>> 479d1033
+		fprintf(stderr, "Unrecognized mode '%c', expect one of:\n", mode[0]);
+		fprintf(stderr, " - r.egex (default)\n");
+		fprintf(stderr, " - s.ingle regex only\n");
+		fprintf(stderr, " - m.ulti regex only\n");
+		fprintf(stderr, " - M.inimisation shuffling\n");
+		fprintf(stderr, " - i.dempotent determinise/minimise\n");
+		fprintf(stderr, " - p.rint functions\n");
+		exit(EXIT_FAILURE);
+		break;
+	}
 }
 
 static FILE *dev_null = NULL;
@@ -1716,8 +1700,7 @@
 
 	const char *pattern = (const char *)data_buf;
 
-<<<<<<< HEAD
-	switch (run_mode) {
+	switch (get_run_mode()) {
 	case MODE_REGEX:
 		if (has_newline) {
 			return build_and_check_multi(pattern);
@@ -1746,11 +1729,6 @@
 			data_buf[first_newline] = '\0';
 		}
 		return build_and_test_idempotent_det_and_min(pattern);
-=======
-	switch (get_run_mode()) {
-	case MODE_DEFAULT:
-		return build_and_codegen(pattern);
->>>>>>> 479d1033
 
 	case MODE_SHUFFLE_MINIMISE:
 		return shuffle_minimise(pattern);
